#!/usr/bin/env python3

# Copyright 2025 Google LLC
#
# Permission is hereby granted, free of charge, to any person obtaining a copy
# of this software and associated documentation files (the "Software"), to deal
# in the Software without restriction, including without limitation the rights
# to use, copy, modify, merge, publish, distribute, sublicense, and/or sell
# copies of the Software, and to permit persons to whom the Software is
# furnished to do so, subject to the following conditions:
#
# The above copyright notice and this permission notice shall be included in all
# copies or substantial portions of the Software.
#
# THE SOFTWARE IS PROVIDED "AS IS", WITHOUT WARRANTY OF ANY KIND, EXPRESS OR
# IMPLIED, INCLUDING BUT NOT LIMITED TO THE WARRANTIES OF MERCHANTABILITY,
# FITNESS FOR A PARTICULAR PURPOSE AND NONINFRINGEMENT. IN NO EVENT SHALL THE
# AUTHORS OR COPYRIGHT HOLDERS BE LIABLE FOR ANY CLAIM, DAMAGES OR OTHER
# LIABILITY, WHETHER IN AN ACTION OF CONTRACT, TORT OR OTHERWISE, ARISING FROM,
# OUT OF OR IN CONNECTION WITH THE SOFTWARE OR THE USE OR OTHER DEALINGS IN THE
# SOFTWARE.
"""Functions to create a frame accurate clip from a video.

Functions for making frame accurate clips.

Creating all the video clips is a long process.  As such, there is a Google
internal script which keeps track of progress and simultaneously uploads the
completed clips to the cloud.  There is currently no equivalent script
in this project.
"""

from collections import defaultdict
import datetime
import json
import pathlib
import re
import csv
import os
import concurrent.futures

import utils

VIDEO_EDGE_SAFETY_BUFFER = 0.5
_DUMP_ID = "clip_dump"

def ffprobe_packet_info(video):
  """Probe the video and get all the packet info."""

  cmd = [
      '-v', 'error', '-select_streams', 'v', '-show_packets',
      '-show_data_hash', 'md5', '-show_entries', 'packet=pts_time,duration_time,flags,data_hash',
      '-of', 'compact', video
  ]

  result = utils.run_ffprobe(cmd, capture_output=True, check=True, text=True)
  probe_data = result.stdout

  packet_info = list()
  for line in probe_data.splitlines():
    m = re.match(
        r'packet\|pts_time=([\d\.-]+)\|duration_time=([\d\.]+)\|'
        r'flags=(...)\|data_hash=MD5:([0-9a-f]{32})$',
        line)

    #approximate duration time as difference between PTS
    assert m, line
    pts_time_s = float(m.group(1))
    duration = float(m.group(2))
    flags = m.group(3)
    md5sum = m.group(4)
    packet_info.append({
        'ptsTimeS': pts_time_s,
        'flags': flags,
        'md5': md5sum,
        'duration': duration
    })
  return packet_info


def make_clip(video, packet_info,
              annotation_start_s, annotation_end_s, output_filename, verbose=False):
  """Make a frame perfect clip at a keyframe boundary using codec copy.

  The clip is cut using a copy codec.  The clip is guaranteed to start
  at pts_time 0, on a keyframe that is not marked as being dropped and
  is the first keyframe before annotation_start_s in the original video.
  And it is guaranteed to end on the next keyframe in the original after
  annotation_end_s (or the last packet of the file).  These properties
  are confirmed using md5 hashes of the packet data.  Notice, that due
  to B frames, keyframes are the only reliable places to cut a video
  with a copy codec.

  The clipping should be done in a single call to ffmpeg, however, due
  to lots of rounding going on in various places, if the initial guess
  of start time fails, we use a bisection search on the start time to
  generate a packet accurate clip.

  Args:
    video: A video filename to clip from.
    packet_info: A pre-computed packet_info dump of the video.
    annotation_start_s: The clip start time in Seconds (assuming the video
                        starts at zero, despite pts_time values to the
                        contrary).
    annotation_end_s: The clip end time in Seconds (assuming the video
                      starts at zero, despite pts_time values to the contrary).
    output_filename: The name of the file to write to (overwriting anything
                     that was there).
  Returns:
    A clip_spec describing the created video.

    This is a dict with the following entries:
    "clipFilename", "fullVideoFilename", "fullVideoFirstPtsTimeS",
    "annotationStartTimeS", "annotationEndTimeS",
    "clipStartTimeS", "clipEndTimeS",
    "clipStartPacketMd5", "clipEndPacketMd5", "clipFileMd5".

    All of the start and end times are relative to the beginning of the
    video, assuming that the first packet is time zero (even if pts_time
    disagrees).  this is also how ffmpeg handles -ss and -to timestamps.
    If you want a time comparable to the pts_time values in the original
    video, then you must add fullVideoFirstPtsTimeS to the times.

    It should not be possible for annotationEndTimeS to be smaller than
    clipEndTimeS (this statement has not been rigorously verified).
  """
  # The input clip start and end are assumed to be from 0 sec as the first
  # frame of the video.  So we must add the first packet's pts_time in
  # order to search for the correct clipping time.
  pts_to_video_time = -packet_info[0]['ptsTimeS']
  if verbose:
    print(f'pts_to_video_time {pts_to_video_time}')

  # ffmpeg automatically adds the first pts_time to -ss and -to values.
  # So, to compensate, since we've precisely picked the frame we want
  # we need to subtract the first pts_time.  Adding this adjustment will
  # turn a pts time into a video (from zero) based time.
  #
  # Technically, this should probably be the first positive pts time,
  # although ffmpeg makes the same simplifying assumption and uses the
  # first pts_time regardless of if it is dropped.  We are assuming the
  # video does not have any packets with drop flags at the beginning.
  # Just another reason to ensure our clips start with the first packet
  # precisely at zero.

  search_pts_time_start = float(annotation_start_s) - pts_to_video_time
  search_pts_time_end = float(annotation_end_s) - pts_to_video_time

  last_keyframe = None
  seek_packet = None
  for seek_packet, info in enumerate(packet_info):
    # print(json.dumps(info, indent=2))
    if search_pts_time_start < info['ptsTimeS']:
      break
    if info['flags'][0] == 'K':
      last_keyframe = info
  assert last_keyframe, (last_keyframe, search_pts_time_start)
  assert seek_packet is not None
  if seek_packet == len(packet_info):
    raise ValueError('Annotation is after end of video.')
  start_packet_in_orig = last_keyframe

  look_for_keyframe = False
  end_packet_in_orig = None
  for seek_packet, info in enumerate(packet_info):
    if search_pts_time_end <= info['ptsTimeS']:
      look_for_keyframe = True
    if look_for_keyframe and info['flags'][0] == 'K':
      end_packet_in_orig = info
      break
  if not end_packet_in_orig:
    end_packet_in_orig = packet_info[-1]
  if verbose:
    print(start_packet_in_orig)
    print(end_packet_in_orig)

  start_time = start_packet_in_orig['ptsTimeS'] + pts_to_video_time
  start_time = int((start_time * 1000000) + 0.5) / 1000000.0
  minimum_start_time = start_time - 2 * start_packet_in_orig['duration']
  maximum_start_time = start_time + start_packet_in_orig['duration']
  end_time = end_packet_in_orig['ptsTimeS'] + pts_to_video_time + .000001
  minimum_end_time = end_time - 0.5 * end_packet_in_orig['duration']
  maximum_end_time = end_time + 0.5 * end_packet_in_orig['duration']
  end_time = int((end_time * 1000000) + 0.5) / 1000000.0
  max_tries = 40
  i = 0
  while True:
    i += 1
    if i == max_tries:
      break
    if verbose:
      print('###')
      print(f'### Cutting {start_time}')
      print('###')
    
    utils.trim_video(video, str(start_time), str(end_time), output_filename)

    clip_data = ffprobe_packet_info(output_filename)
    if verbose:
      print(clip_data[0])
      print(clip_data[-1])
    if clip_data[0]['flags'][1] == 'D':
      if clip_data[0]['md5'] == start_packet_in_orig['md5']:
        # Timestamp too late, deleted first packet (but it was the correct
        # packet).
        if verbose:
          print('First keyframe marked deleted.')
        maximum_start_time = start_time
      else:
        # Timestamp too early, went to previous keyframe.
        if verbose:
          print('Included one keyframe too many.')
      minimum_start_time = start_time
      start_time = (minimum_start_time + maximum_start_time) / 2
      start_time = int((start_time * 1000000) + 0.5) / 1000000.0
      continue
    # Start time is now set correctly.
    if clip_data[-1]['md5'] != end_packet_in_orig['md5']:
      if (clip_data[-1]['ptsTimeS'] >
          end_packet_in_orig['ptsTimeS'] - start_packet_in_orig['ptsTimeS']):
        print('Last packet is after the keyframe we wanted.')
        maximum_end_time = end_time
      else:
        print('Last packet is before the keyframe we wanted.')
        minimum_end_time = end_time
      end_time = (minimum_end_time + maximum_end_time) / 2
      end_time = int((end_time * 1000000) + 0.5) / 1000000.0
      continue
    break
  assert i != max_tries
  assert clip_data[0]['md5'] == start_packet_in_orig['md5']
  assert clip_data[0]['flags'][0] == 'K'
  assert clip_data[0]['ptsTimeS'] == 0
  assert clip_data[-1]['md5'] == end_packet_in_orig['md5']
  output_stat = pathlib.Path(output_filename).lstat()
  clip_c_time = datetime.datetime.fromtimestamp(
      output_stat.st_ctime, tz=datetime.timezone.utc)
  clip_file_size = output_stat.st_size
<<<<<<< HEAD
  
=======
 
>>>>>>> cf249f41
  return {
      'clipFilename': str(output_filename),
      'fullVideoFilename': str(video),
      'fullVideoFirstPtsTimeS': packet_info[0]['ptsTimeS'],
      'annotationStartTimeS': annotation_start_s,
      'annotationEndTimeS': annotation_end_s,
      'clipStartTimeS': start_time,
      'clipEndTimeS': end_time,
      'clipStartPacketMd5': clip_data[0]['md5'],
      'clipEndPacketMd5': clip_data[-1]['md5'],
      'clipFileSize': clip_file_size,
      'clipFileMd5': utils.compute_md5(output_filename),
      'clipCreationTime': clip_c_time.isoformat(),
  }

def make_clips(video_directory="video_dump/upload", dump_csv="dump.csv", user_buffers={}):
  """Make clips from all the videos in the video directory."""
  video_directory = pathlib.Path(video_directory)
  dump_csv = pathlib.Path(dump_csv)
  output_dir = pathlib.Path(_DUMP_ID)

  os.makedirs(output_dir, exist_ok=True)
  
  clip_data = defaultdict(list)
  clips = []

  with dump_csv.open('r', encoding='utf-8') as f:
    csv_reader = csv.reader(f)
    
    for row in csv_reader:
      user_id, video, start_time, end_time = row[0], row[1], float(row[4]), float(row[5])
      video = pathlib.Path(user_id) / "upload" / (video + ".mp4")
      clip_data[(user_id, video)].append((start_time, end_time))

  for (user_id, video), clip_times in clip_data.items():
    video = video_directory.joinpath(video)
    packet_info = ffprobe_packet_info(str(video))
    tasks = []
    buffers = user_buffers.get(user_id, {})
    safety_buffer_start = buffers.get("start", VIDEO_EDGE_SAFETY_BUFFER)
    safety_buffer_end = buffers.get("end", VIDEO_EDGE_SAFETY_BUFFER)
    for start_time, end_time in clip_times:
      start_time_adjusted = max(start_time - safety_buffer_start, 0) # Negative would cause error
      end_time_adjusted = end_time + safety_buffer_end # End time can be greater than video duration
      output_filename = output_dir.joinpath(
          video.stem + f'_clip_{start_time_adjusted}_{end_time_adjusted}.mp4')
      tasks.append((video, packet_info, str(start_time_adjusted), str(end_time_adjusted), str(output_filename)))
    
    with concurrent.futures.ProcessPoolExecutor() as executor:
      futures = {executor.submit(make_clip, *task): task for task in tasks}

    for future in concurrent.futures.as_completed(futures):
      task = futures[future]

      try:
        clips.append(future.result())
      except Exception as e:
        print(f"Error processing clip {task}: {e}")

  with output_dir.joinpath('clips.json').open('w', encoding='utf-8') as f:
    f.write(json.dumps(clips, indent=2))

def clean():
  """Remove all the clips."""
  if os.path.exists(_DUMP_ID):
    os.system(f'rm -rf {_DUMP_ID}')
  
  print(f"Removed {_DUMP_ID}")

def main(buffer_config=None):
  """Make all the clips."""
  user_buffers = {}
  if buffer_config:
    with open(buffer_config, 'r', encoding='utf-8') as f:
      user_buffers = json.load(f)
  
  make_clips(user_buffers=user_buffers)

if __name__ == '__main__':
  main()<|MERGE_RESOLUTION|>--- conflicted
+++ resolved
@@ -235,11 +235,7 @@
   clip_c_time = datetime.datetime.fromtimestamp(
       output_stat.st_ctime, tz=datetime.timezone.utc)
   clip_file_size = output_stat.st_size
-<<<<<<< HEAD
-  
-=======
  
->>>>>>> cf249f41
   return {
       'clipFilename': str(output_filename),
       'fullVideoFilename': str(video),
