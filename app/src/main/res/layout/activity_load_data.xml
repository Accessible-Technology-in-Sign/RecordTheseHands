<?xml version="1.0" encoding="utf-8"?>
<androidx.constraintlayout.widget.ConstraintLayout xmlns:android="http://schemas.android.com/apk/res/android"
    xmlns:app="http://schemas.android.com/apk/res-auto"
    xmlns:tools="http://schemas.android.com/tools"
    android:layout_width="match_parent"
    android:layout_height="match_parent"
    android:fitsSystemWindows="true"
    tools:context=".splash.LoadDataActivity">

    <TextView
        android:id="@+id/logInTextView"
        android:layout_width="wrap_content"
        android:layout_height="wrap_content"
        android:textStyle="bold"
        android:layout_marginTop="50dp"
<<<<<<< HEAD
        android:text="Log In"
=======
        android:text="@string/admin_title"
>>>>>>> 9596854c
        android:textSize="30sp"
        android:textColor="@color/black"
        app:layout_constraintEnd_toEndOf="parent"
        app:layout_constraintTop_toTopOf="parent"
        app:layout_constraintStart_toStartOf="parent" />

    <TextView
        android:id="@+id/deviceIdLabel"
        android:layout_width="wrap_content"
        android:layout_height="wrap_content"
        app:layout_constraintBottom_toTopOf="@id/usernameTextField"
        app:layout_constraintLeft_toLeftOf="parent"
        app:layout_constraintTop_toBottomOf="@id/logInTextView"
        app:layout_constraintStart_toStartOf="@id/usernameTextField"
        android:layout_marginTop="10dp"
        android:textStyle="italic"
<<<<<<< HEAD
        android:text="Device ID:" />
=======
        android:text="@string/id_label" />
>>>>>>> 9596854c

    <EditText
        android:id="@+id/setDeviceIdText"
        android:layout_width="350dp"
        android:layout_height="wrap_content"
        android:layout_gravity="center"
        app:layout_constraintTop_toBottomOf="@id/deviceIdLabel"
        app:layout_constraintBottom_toTopOf="@id/usernameTextView"
        app:layout_constraintLeft_toLeftOf="parent"
        app:layout_constraintRight_toRightOf="parent"
        android:drawableStart="@drawable/device_id"
        android:drawablePadding="5dp"
        android:hint="Device ID"
        android:maxLines="1"
        android:singleLine="true" />

    <TextView
        android:id="@+id/usernameTextView"
        android:layout_width="wrap_content"
        android:layout_height="wrap_content"
        app:layout_constraintBottom_toTopOf="@id/usernameTextField"
        app:layout_constraintLeft_toLeftOf="parent"
        app:layout_constraintTop_toBottomOf="@id/setDeviceIdText"
        app:layout_constraintStart_toStartOf="@id/usernameTextField"
        android:layout_marginTop="10dp"
        android:textStyle="italic"
<<<<<<< HEAD
        android:text="Username:" />
=======
        android:text="@string/username_label" />
>>>>>>> 9596854c

    <EditText
        android:id="@+id/usernameTextField"
        android:layout_width="350dp"
        android:layout_height="wrap_content"
        android:layout_gravity="center"
        app:layout_constraintTop_toBottomOf="@id/usernameTextView"
        app:layout_constraintBottom_toTopOf="@id/passwordTextView"
        app:layout_constraintLeft_toLeftOf="parent"
        app:layout_constraintRight_toRightOf="parent"
        android:drawableStart="@drawable/email"
        android:drawablePadding="5dp"
<<<<<<< HEAD
        android:hint="Enter username"
=======
        android:hint="@string/username_input"
>>>>>>> 9596854c
        android:maxLines="1"
        android:singleLine="true" />

    <TextView
        android:id="@+id/passwordTextView"
        android:layout_width="wrap_content"
        android:layout_height="wrap_content"
        app:layout_constraintTop_toBottomOf="@id/usernameTextField"
        app:layout_constraintBottom_toTopOf="@id/adminPasswordTextField"
        app:layout_constraintLeft_toLeftOf="parent"
        app:layout_constraintRight_toRightOf="parent"
        app:layout_constraintStart_toStartOf="@id/adminPasswordTextField"
        android:layout_marginTop="10dp"
        android:textStyle="italic"
<<<<<<< HEAD
        android:text="Password:" />
=======
        android:text="@string/password_label" />
>>>>>>> 9596854c

    <EditText
        android:id="@+id/adminPasswordTextField"
        android:layout_width="350dp"
        android:layout_height="wrap_content"
        app:layout_constraintTop_toBottomOf="@id/passwordTextView"
        app:layout_constraintBottom_toTopOf="@id/loginButton"
        app:layout_constraintLeft_toLeftOf="parent"
        app:layout_constraintRight_toRightOf="parent"
        android:drawableStart="@drawable/password"
        android:drawablePadding="5dp"
<<<<<<< HEAD
        android:hint="Enter password"
=======
        android:hint="@string/password_input"
>>>>>>> 9596854c
        android:inputType="textPassword"
        android:maxLines="1"
        android:singleLine="true" />

    <Button
        android:id="@+id/loginButton"
        android:layout_width="300dp"
        android:layout_height="wrap_content"
        android:backgroundTint="@color/cardview_dark_background"
        app:layout_constraintTop_toBottomOf="@id/adminPasswordTextField"
        app:layout_constraintBottom_toTopOf="@id/createAccountButton"
        app:layout_constraintLeft_toLeftOf="parent"
        app:layout_constraintRight_toRightOf="parent"
        android:layout_marginTop="20dp"
        android:textColor="@color/white"
<<<<<<< HEAD
        android:text="Log In"
=======
        android:text="@string/login_button"
>>>>>>> 9596854c
        android:textSize="20sp" />

    <Button
        android:id="@+id/createAccountButton"
        android:layout_width="300dp"
        android:layout_height="wrap_content"
        android:backgroundTint="@color/cardview_dark_background"
        app:layout_constraintTop_toBottomOf="@id/loginButton"
        app:layout_constraintLeft_toLeftOf="parent"
        app:layout_constraintRight_toRightOf="parent"
        android:layout_marginTop="10dp"
<<<<<<< HEAD
        android:text="Create an Account"
=======
        android:text="@string/signup_button"
>>>>>>> 9596854c
        android:textColor="@color/white"
        android:textSize="20sp" />

    <Button
        android:id="@+id/setDeviceIdButton"
        android:layout_width="300dp"
        android:layout_height="wrap_content"
        android:backgroundTint="@color/cardview_dark_background"
        app:layout_constraintTop_toBottomOf="@id/createAccountButton"
        app:layout_constraintLeft_toLeftOf="parent"
        app:layout_constraintRight_toRightOf="parent"
        android:layout_marginTop="10dp"
        android:layout_marginBottom="20dp"
<<<<<<< HEAD
        android:text="Set Device ID"
=======
        android:text="@string/id_button"
>>>>>>> 9596854c
        android:textColor="@color/white"
        android:textSize="20sp" />

    <ImageButton
        android:id="@+id/quit_button"
        android:layout_width="wrap_content"
        android:layout_height="wrap_content"
        app:cornerRadius="15dp"
        app:layout_constraintTop_toTopOf="parent"
        app:layout_constraintEnd_toEndOf="parent"
        android:layout_margin="16dp"
        android:background="@null"
        android:src="@drawable/close_button"/>

</androidx.constraintlayout.widget.ConstraintLayout><|MERGE_RESOLUTION|>--- conflicted
+++ resolved
@@ -13,11 +13,7 @@
         android:layout_height="wrap_content"
         android:textStyle="bold"
         android:layout_marginTop="50dp"
-<<<<<<< HEAD
-        android:text="Log In"
-=======
         android:text="@string/admin_title"
->>>>>>> 9596854c
         android:textSize="30sp"
         android:textColor="@color/black"
         app:layout_constraintEnd_toEndOf="parent"
@@ -34,11 +30,7 @@
         app:layout_constraintStart_toStartOf="@id/usernameTextField"
         android:layout_marginTop="10dp"
         android:textStyle="italic"
-<<<<<<< HEAD
-        android:text="Device ID:" />
-=======
         android:text="@string/id_label" />
->>>>>>> 9596854c
 
     <EditText
         android:id="@+id/setDeviceIdText"
@@ -65,11 +57,7 @@
         app:layout_constraintStart_toStartOf="@id/usernameTextField"
         android:layout_marginTop="10dp"
         android:textStyle="italic"
-<<<<<<< HEAD
-        android:text="Username:" />
-=======
         android:text="@string/username_label" />
->>>>>>> 9596854c
 
     <EditText
         android:id="@+id/usernameTextField"
@@ -82,11 +70,7 @@
         app:layout_constraintRight_toRightOf="parent"
         android:drawableStart="@drawable/email"
         android:drawablePadding="5dp"
-<<<<<<< HEAD
-        android:hint="Enter username"
-=======
         android:hint="@string/username_input"
->>>>>>> 9596854c
         android:maxLines="1"
         android:singleLine="true" />
 
@@ -101,11 +85,7 @@
         app:layout_constraintStart_toStartOf="@id/adminPasswordTextField"
         android:layout_marginTop="10dp"
         android:textStyle="italic"
-<<<<<<< HEAD
-        android:text="Password:" />
-=======
         android:text="@string/password_label" />
->>>>>>> 9596854c
 
     <EditText
         android:id="@+id/adminPasswordTextField"
@@ -117,11 +97,7 @@
         app:layout_constraintRight_toRightOf="parent"
         android:drawableStart="@drawable/password"
         android:drawablePadding="5dp"
-<<<<<<< HEAD
-        android:hint="Enter password"
-=======
         android:hint="@string/password_input"
->>>>>>> 9596854c
         android:inputType="textPassword"
         android:maxLines="1"
         android:singleLine="true" />
@@ -137,11 +113,7 @@
         app:layout_constraintRight_toRightOf="parent"
         android:layout_marginTop="20dp"
         android:textColor="@color/white"
-<<<<<<< HEAD
-        android:text="Log In"
-=======
         android:text="@string/login_button"
->>>>>>> 9596854c
         android:textSize="20sp" />
 
     <Button
@@ -153,11 +125,7 @@
         app:layout_constraintLeft_toLeftOf="parent"
         app:layout_constraintRight_toRightOf="parent"
         android:layout_marginTop="10dp"
-<<<<<<< HEAD
-        android:text="Create an Account"
-=======
         android:text="@string/signup_button"
->>>>>>> 9596854c
         android:textColor="@color/white"
         android:textSize="20sp" />
 
@@ -171,11 +139,7 @@
         app:layout_constraintRight_toRightOf="parent"
         android:layout_marginTop="10dp"
         android:layout_marginBottom="20dp"
-<<<<<<< HEAD
-        android:text="Set Device ID"
-=======
         android:text="@string/id_button"
->>>>>>> 9596854c
         android:textColor="@color/white"
         android:textSize="20sp" />
 
