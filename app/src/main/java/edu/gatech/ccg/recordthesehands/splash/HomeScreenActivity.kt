--- conflicted
+++ resolved
@@ -239,15 +239,8 @@
       val tutorialModeText = findViewById<TextView>(R.id.tutorialModeText)
 //      exitTutorialModeButton.visibility = View.GONE
 
-<<<<<<< HEAD
-      updateConnectionUi()
-
-      val deviceIdBox= findViewById<TextView>(R.id.deviceIdBox)
-      deviceIdBox.text = deviceId
-=======
       Log.d(TAG, "updateConnectionUi call")
       updateConnectionUi(dataManager.connectedToServer())
->>>>>>> 9596854c
 
       val deviceIdBox= findViewById<TextView>(R.id.deviceIdBox)
       deviceIdBox.text = deviceId
@@ -298,11 +291,7 @@
         val promptsProgressBox = findViewById<TextView>(R.id.completedAndTotalPromptsText)
         val completedPrompts = prompts!!.promptIndex.toString()
         val totalPrompts = prompts!!.array.size.toString()
-<<<<<<< HEAD
-        promptsProgressBox.text = "${completedPrompts} of ${totalPrompts}"
-=======
         promptsProgressBox.text = getString(R.string.ratio, completedPrompts, totalPrompts)
->>>>>>> 9596854c
 
 //        if (tutorialMode && (currentRecordingSessions > 0 ||
 //              (promptIndex ?: 0) >= (numPrompts ?: 0))
@@ -321,8 +310,6 @@
 //            }
 //          }
 //        }
-<<<<<<< HEAD
-=======
       } else {
         val promptsProgressBox = findViewById<TextView>(R.id.completedAndTotalPromptsText)
         promptsProgressBox.text = getString(R.string.ratio, "0", "0")
@@ -330,7 +317,6 @@
         if (prompts == null) {
           Log.w(TAG, "Prompts is still null")
         }
->>>>>>> 9596854c
       }
 
       startRecordingButton.setOnTouchListener(::hapticFeedbackOnTouchListener)
