/**
 * This file is part of Record These Hands, licensed under the MIT license.
 *
 * Copyright (c) 2021-2024
 *
 * Permission is hereby granted, free of charge, to any person obtaining a copy
 * of this software and associated documentation files (the "Software"), to deal
 * in the Software without restriction, including without limitation the rights
 * to use, copy, modify, merge, publish, distribute, sublicense, and/or sell
 * copies of the Software, and to permit persons to whom the Software is
 * furnished to do so, subject to the following conditions:
 *
 * The above copyright notice and this permission notice shall be included in all
 * copies or substantial portions of the Software.
 *
 * THE SOFTWARE IS PROVIDED "AS IS", WITHOUT WARRANTY OF ANY KIND, EXPRESS OR
 * IMPLIED, INCLUDING BUT NOT LIMITED TO THE WARRANTIES OF MERCHANTABILITY,
 * FITNESS FOR A PARTICULAR PURPOSE AND NONINFRINGEMENT. IN NO EVENT SHALL THE
 * AUTHORS OR COPYRIGHT HOLDERS BE LIABLE FOR ANY CLAIM, DAMAGES OR OTHER
 * LIABILITY, WHETHER IN AN ACTION OF CONTRACT, TORT OR OTHERWISE, ARISING FROM,
 * OUT OF OR IN CONNECTION WITH THE SOFTWARE OR THE USE OR OTHER DEALINGS IN THE
 * SOFTWARE.
 */
package edu.gatech.ccg.recordthesehands.splash

import android.Manifest.permission.CAMERA
import android.content.Context
import android.content.Intent
import android.content.pm.PackageManager
import android.net.ConnectivityManager
import android.os.Bundle
import android.util.Log
import android.view.View
import android.widget.Button
import android.widget.ImageButton
import android.widget.ProgressBar
import android.widget.TextView
import android.widget.Toast
import androidx.activity.ComponentActivity
import androidx.activity.result.ActivityResult
import androidx.activity.result.contract.ActivityResultContracts
import androidx.appcompat.app.AlertDialog
import androidx.constraintlayout.widget.Group
import androidx.core.content.ContextCompat
import androidx.datastore.preferences.core.booleanPreferencesKey
import androidx.datastore.preferences.core.edit
import androidx.datastore.preferences.core.intPreferencesKey
import androidx.datastore.preferences.core.longPreferencesKey
import androidx.lifecycle.LiveData
import androidx.lifecycle.Observer
import androidx.lifecycle.lifecycleScope
import edu.gatech.ccg.recordthesehands.*
import edu.gatech.ccg.recordthesehands.Constants.APP_VERSION
import edu.gatech.ccg.recordthesehands.Constants.MAX_RECORDINGS_IN_SITTING
import edu.gatech.ccg.recordthesehands.databinding.ActivitySplashBinding
import edu.gatech.ccg.recordthesehands.recording.RecordingActivity
import edu.gatech.ccg.recordthesehands.upload.DataManager
import edu.gatech.ccg.recordthesehands.upload.InterruptedUploadException
import edu.gatech.ccg.recordthesehands.upload.Prompts
import edu.gatech.ccg.recordthesehands.upload.UploadService
import edu.gatech.ccg.recordthesehands.upload.prefStore
import kotlinx.coroutines.CoroutineScope
import kotlinx.coroutines.Dispatchers
import kotlinx.coroutines.flow.firstOrNull
import kotlinx.coroutines.flow.map
import kotlinx.coroutines.launch
import kotlinx.coroutines.runBlocking
import kotlinx.coroutines.withContext
import kotlin.concurrent.thread

/**
 * The home page for the app. The user can see statistics and start recording from this page.
 */
class HomeScreenActivity : ComponentActivity() {

  companion object {
    private val TAG = HomeScreenActivity::class.simpleName
  }

  // State elements

  /**
   * The DataManager object for mediating with the backend server and storing various values.
   */
  private lateinit var dataManager: DataManager

  /**
   * Whether or not emailing confirmation emails is enabled. If any of the
   * required configuration values (sender email, sender email's password,
   * recipient emails) are not set, we cannot send emails and so this function
   * should be disabled.
   */
  private var emailing: Boolean = true

  /**
   * Whether or not we have already asked the user for permissions.
   */
  private var permissionRequestedPreviously: Boolean = false

  /**
   * The total number of recordings the user has done in the current session (i.e., since they
   * last cold-booted the app). After this value reaches [Constants.MAX_RECORDINGS_IN_SITTING],
   * we ask the user to fully close and relaunch the app. This is in place as a quick-hack
   * solution for occasional memory leaks and crashes that occurred when the app was left running
   * for too long without a restart.
   */
  private var currentRecordingSessions = 0

  private var prompts: Prompts? = null
  private var username: String? = null
  private lateinit var deviceId: String

  /**
   * Handler for what happens when the recording activity finishes.
   */
  private var handleRecordingResult = registerForActivityResult(
    ActivityResultContracts.StartActivityForResult()
  ) { result: ActivityResult ->
    run {
      currentRecordingSessions += 1
      when (result.resultCode) {
        RESULT_OK -> {
        }
        else -> {
          val text = "The recording session was ended due to an unexpected error."
          val toast = Toast.makeText(this, text, Toast.LENGTH_LONG)
          toast.show()
        }
      }
    }
  }

  /**
   * Check permissions necessary to begin recording session
   */
  private val requestRecordingPermissions =
    registerForActivityResult(ActivityResultContracts.RequestMultiplePermissions()) { map ->
      val accessCamera = map[CAMERA] ?: false

      if (accessCamera) {
        // Permission is granted.
        lifecycleScope.launch {
          val intent = Intent(
                this@HomeScreenActivity, RecordingActivity::class.java).also {
            it.putExtra("SEND_CONFIRMATION_EMAIL", emailing)
          }
          UploadService.pauseUploadTimeout(UploadService.UPLOAD_RESUME_ON_IDLE_TIMEOUT)
          Log.d(TAG, "Pausing uploads and waiting for data lock to be available.")
          dataManager.waitForDataLock()
          Log.d(TAG, "Data lock was available.")

          handleRecordingResult.launch(intent)
        }
      } else {
        // Permission is not granted.
        val text = "Cannot begin recording since permissions not granted"
        val toast = Toast.makeText(this, text, Toast.LENGTH_SHORT)
        toast.show()
      }
    }

  private fun updateConnectionUi(isConnected: Boolean) {
    // TODO When reloading the app, this will generally run before dataManager.runDirectives
    // runs. This means, that the data will be incorrect and won't be reloaded until
    // the upload now button is pressed or the app is restarted. The best way to fix this
    // would be to have dataManager broadcast a message every time the server is pinged.
    Log.d(TAG, "Updating UI with connection status: $isConnected")
    val connectivityManager =
      applicationContext.getSystemService(Context.CONNECTIVITY_SERVICE) as ConnectivityManager
    val network = connectivityManager.activeNetwork
    runOnUiThread {
      val internetConnectionText = findViewById<TextView>(R.id.internetConnectionText)
      if (network == null) {
        internetConnectionText.visibility = View.VISIBLE
        internetConnectionText.text = "Internet Unavailable"
      } else {
        if (isConnected) {
          internetConnectionText.visibility = View.INVISIBLE
        } else {
          internetConnectionText.visibility = View.VISIBLE
        }
        internetConnectionText.text = "Internet Connected"
      }

      val serverConnectionText = findViewById<TextView>(R.id.serverConnectionText)
      if (isConnected) {
        serverConnectionText.visibility = View.INVISIBLE
        serverConnectionText.text = "Connected to Server"
      } else {
        serverConnectionText.visibility = View.VISIBLE
        serverConnectionText.text = "Unable to connect to Server"
      }
    }
  }


  /**
   * Sets up the UI with a loading screen
   */
  private fun setupLoadingUI() {
    val startRecordingButton = findViewById<Button>(R.id.startButton)
    startRecordingButton.isEnabled = false
    startRecordingButton.isClickable = false
    startRecordingButton.text = "Cannot Start"
    val versionText = findViewById<TextView>(R.id.versionText)
    versionText.text = "v$APP_VERSION"
    val loadingText = findViewById<TextView>(R.id.loadingText)
    loadingText.visibility = View.VISIBLE
    val mainGroup = findViewById<Group>(R.id.mainGroup)
    mainGroup.visibility = View.GONE
  }

  /**
   * Sets up all of the UI elements.
   */
  private fun setupUI() {
    lifecycleScope.launch {
      val backArrow = findViewById<ImageButton>(R.id.backButton)
      backArrow.setOnClickListener {
        lifecycleScope.launch(Dispatchers.IO) {
          dataManager.setTutorialMode(false)
          dataManager.getPrompts()?.also {
            it.promptIndex = 0
            it.savePromptIndex()
          }

          withContext(Dispatchers.Main) {
            val intent = Intent(this@HomeScreenActivity, PromptSelectActivity::class.java)
            startActivity(intent)
            Log.i(TAG, "Going back to prompt selection")
            finish()
          }
        }
      }

      val loadingText = findViewById<TextView>(R.id.loadingText)
      loadingText.visibility = View.GONE
      val mainGroup = findViewById<Group>(R.id.mainGroup)
      mainGroup.visibility = View.VISIBLE
      updateConnectionUi(dataManager.connectedToServer())
      val startRecordingButton = findViewById<Button>(R.id.startButton)
//      val exitTutorialModeButton = findViewById<Button>(R.id.exitTutorialModeButton)
      val tutorialModeText = findViewById<TextView>(R.id.tutorialModeText)
//      exitTutorialModeButton.visibility = View.GONE

<<<<<<< HEAD
      val deviceIdBox = findViewById<TextView>(R.id.deviceIdBox)
      deviceIdBox.text = deviceId!!
=======
      updateConnectionUi()

      val deviceIdBox= findViewById<TextView>(R.id.deviceIdBox)
      deviceIdBox.text = deviceId
>>>>>>> 48ae4464

      if (username != null) {
        val usernameBox = findViewById<TextView>(R.id.usernameBox)
        usernameBox.text = username
      }
      val tutorialMode = dataManager.getTutorialMode()
      if (tutorialMode) {
        tutorialModeText.visibility = View.VISIBLE
      } else {
        tutorialModeText.visibility = View.GONE
      }

      val numPrompts = prompts?.array?.size
      val promptIndex = prompts?.promptIndex
      if (prompts != null && username != null) {
        if (promptIndex!! < numPrompts!!) {
          startRecordingButton.isEnabled = true
          startRecordingButton.isClickable = true
          startRecordingButton.text = "Start"
        } else {
          startRecordingButton.visibility = View.GONE
        }
      }
      val recordingCountKeyObject = intPreferencesKey("lifetimeRecordingCount")
      val lifetimeRecordingCount = applicationContext.prefStore.data
        .map {
          it[recordingCountKeyObject]
        }.firstOrNull() ?: 0
      val recordingCountText = findViewById<TextView>(R.id.recordingCountText)
      recordingCountText.text = lifetimeRecordingCount.toString()
      val recordingMsKeyObject = longPreferencesKey("lifetimeRecordingMs")
      val lifetimeRecordingMs = applicationContext.prefStore.data
        .map {
          it[recordingMsKeyObject]
        }.firstOrNull() ?: 0L
      val recordingTimeBox = findViewById<TextView>(R.id.recordingTimeParsedText)
      recordingTimeBox.text = lifetimeMSTimeFormatter(lifetimeRecordingMs)
      val sessionCounterBox = findViewById<TextView>(R.id.sessionCounterBox)
      sessionCounterBox.text = currentRecordingSessions.toString()
      if (prompts != null) {
        val promptsProgressBox = findViewById<TextView>(R.id.completedAndTotalPromptsText)
        val completedPrompts = prompts!!.promptIndex.toString()
        val totalPrompts = prompts!!.array.size.toString()
        promptsProgressBox.text = "${completedPrompts} of ${totalPrompts}"

//        if (tutorialMode && (currentRecordingSessions > 0 ||
//              (promptIndex ?: 0) >= (numPrompts ?: 0))
//        )
//        {
//          exitTutorialModeButton.visibility = View.VISIBLE
//          exitTutorialModeButton.setOnTouchListener(::hapticFeedbackOnTouchListener)
//          exitTutorialModeButton.setOnClickListener {
//            CoroutineScope(Dispatchers.IO).launch {
//              dataManager.setTutorialMode(false)
//              dataManager.getPrompts()?.also {
//                it.promptIndex = 0
//                it.savePromptIndex()
//              }
//              finish()
//            }
//          }
//        }
      }

      startRecordingButton.setOnTouchListener(::hapticFeedbackOnTouchListener)
      startRecordingButton.setOnClickListener {
        fun checkPermission(perm: String): Boolean {
          return ContextCompat.checkSelfPermission(applicationContext, perm) ==
              PackageManager.PERMISSION_GRANTED
        }

        fun shouldAsk(perm: String): Boolean {
          return shouldShowRequestPermissionRationale(perm)
        }

        fun cannotGetPermission(perm: String): Boolean {
          return !checkPermission(perm) && !shouldAsk(perm)
        }

        Log.d(TAG, "Camera allowed: ${checkPermission(CAMERA)}")
        Log.d(TAG, "Ask for camera permission: ${shouldAsk(CAMERA)}")

        if (checkPermission(CAMERA)) {
          lifecycleScope.launch {
            // You can use the API that requires the permission.
            val intent = Intent(
              this@HomeScreenActivity, RecordingActivity::class.java
            ).also {
              it.putExtra("SEND_CONFIRMATION_EMAIL", emailing)
            }
            UploadService.pauseUploadTimeout(UploadService.UPLOAD_RESUME_ON_IDLE_TIMEOUT)
            Log.d(TAG, "Pausing uploads and waiting for data lock to be available.")
            dataManager.waitForDataLock()
            Log.d(TAG, "Data lock was available.")

            handleRecordingResult.launch(intent)
          }
        } else if (!permissionRequestedPreviously) {
          // No permissions, and we haven't asked for permissions before
          permissionRequestedPreviously = true
          CoroutineScope(Dispatchers.IO).launch {
            val keyObject = booleanPreferencesKey("permissionRequestedPreviously")
            applicationContext.prefStore.edit {
              it[keyObject] = true
            }
          }
          requestRecordingPermissions.launch(arrayOf(CAMERA))
        } else if (permissionRequestedPreviously && shouldAsk(CAMERA)) {
          // We've asked the user for permissions before, and the prior `when` case failed,
          // so we are allowed to ask for at least one of the required permissions

          // Send an alert prompting the user that they need to grant permissions
          val builder = AlertDialog.Builder(applicationContext).apply {
            setTitle("Permissions are required to use the app")
            setMessage(
              "In order to record your data, we will need access to " +
                  "the camera and write functionality."
            )

            setPositiveButton("OK") { dialog, _ ->
              requestRecordingPermissions.launch(
                arrayOf(CAMERA)
              )
              dialog.dismiss()
            }
          }

          val dialog = builder.create()
          dialog.apply {
            setCanceledOnTouchOutside(true)
            setOnCancelListener {
              requestRecordingPermissions.launch(
                arrayOf(CAMERA)
              )
            }
            show()
          }
        } else if (permissionRequestedPreviously && cannotGetPermission(CAMERA)) {
          // We've asked the user for permissions before, they haven't been granted,
          // and we cannot ask the user for either camera or storage permissions (we already
          // asked them before)
          val text = "Please enable camera access in Settings"
          val toast = Toast.makeText(applicationContext, text, Toast.LENGTH_LONG)
          toast.show()
        } else {
          Log.e(TAG, "Invalid permission state.")
          val text =
            "The app is in a bad state, you likely need to enable camera access in Settings."
          val toast = Toast.makeText(applicationContext, text, Toast.LENGTH_LONG)
          toast.show()
        }
      } // setRecordingButton.onClickListener

      val uploadButton = findViewById<Button>(R.id.uploadButton)
      uploadButton.setOnTouchListener(::hapticFeedbackOnTouchListener)
      uploadButton.setOnClickListener {
        // Show a confirmation dialog before proceeding with the upload
        val builder = AlertDialog.Builder(this@HomeScreenActivity).apply {
          setTitle("Confirm Upload")
          setMessage("Uploading may take 10 or more minutes and can't be interrupted. Are you sure you want to proceed?")

          setPositiveButton("Yes") { dialog, _ ->
            // User confirmed, proceed with the upload
            Log.i(TAG, "User confirmed upload.")
            dialog.dismiss()

            // Disable the button and start the upload process
            uploadButton.isEnabled = false
            uploadButton.isClickable = false
            uploadButton.text = "Uploading..."


            CoroutineScope(Dispatchers.IO).launch {
              UploadService.pauseUploadUntil(null)
              try {
                updateConnectionUi(dataManager.connectedToServer())

                val uploadSucceeded = dataManager.uploadData(null)

                runOnUiThread {
                  uploadButton.isEnabled = true
                  uploadButton.isClickable = true
                  if (uploadSucceeded) {
                    uploadButton.text = "Upload Now"
                  } else {
                    uploadButton.text = "Upload Failed, Click to try again"
                    val textFinish = "Upload Failed"
                    val toastFinish = Toast.makeText(applicationContext, textFinish, Toast.LENGTH_LONG)
                    toastFinish.show()
                  }
                }
              } catch (e: InterruptedUploadException) {
                Log.w(TAG, "Upload Data was interrupted.")
                runOnUiThread {
                  val textFinish = "Upload interrupted"
                  val toastFinish = Toast.makeText(applicationContext, textFinish, Toast.LENGTH_LONG)
                  toastFinish.show()
                  uploadButton.isEnabled = true
                  uploadButton.isClickable = true
                  uploadButton.text = "Upload Now"
                }
              }
              updateConnectionUi(dataManager.connectedToServer())
            }
          }
          updateConnectionUi(dataManager.connectedToServer())

          setNegativeButton("No") { dialog, _ ->
            Log.i(TAG, "User canceled upload.")
            dialog.dismiss()
          }
        }

        val dialog = builder.create()
        dialog.apply {
          setCanceledOnTouchOutside(true)
          setOnCancelListener {
            Log.i(TAG, "User dismissed the upload confirmation dialog.")
          }
          show()
        }
      }
    }
  }

  fun lifetimeMSTimeFormatter(milliseconds: Long): String {
    val min = milliseconds / 60000
    val sec = (milliseconds % 60000) / 1000
    val msec = milliseconds % 1000
    val formattedTime = String.format("%02dm %02ds %03dms", min, sec, msec)
    return formattedTime
  }

  /**
   * onCreate() function from Activity - called when the home screen activity is launched.
   */
  override fun onCreate(savedInstanceState: Bundle?) {
    super.onCreate(savedInstanceState)
    dataManager = DataManager(applicationContext)

    // Start the UploadService (which should already be running anyway).
    applicationContext.startForegroundService(Intent(applicationContext, UploadService::class.java))
    // Load UI from XML
    val binding = ActivitySplashBinding.inflate(layoutInflater)
    val view = binding.root
    setContentView(view)

    // Observe the connectionStatus(for server) LiveData using Observer
    val serverObserver = Observer<Boolean> { isConnected ->
      Log.d(TAG, "LiveData connection observed: $isConnected")
      Log.d(TAG, "Activity lifecycle state: ${lifecycle.currentState}")
      updateConnectionUi(isConnected)
    }
    dataManager.serverStatus.observe(this, serverObserver)

    // Initial check for server connection
    dataManager.checkServerConnection()

    fun hasResource(label: String, type: String = "string"): Boolean {
      return resources.getIdentifier(label, type, packageName) != 0
    }

    // Check if it's possible to send emails by confirming that all necessary information
    // is present (sender email, sender's password, recipient list)
    emailing = hasResource("confirmation_email_sender")
    if (!emailing) {
      Log.w(
        TAG, "Warning: the string resource `confirmation_email_sender` is" +
            " not defined."
      )
    }

    emailing = emailing && hasResource("confirmation_email_password")
    if (!emailing) {
      Log.w(
        TAG, "Warning: the string resource `confirmation_email_password`" +
            " is not defined."
      )
    }

    emailing = emailing && hasResource("confirmation_email_recipients", "array")
    if (!emailing) {
      Log.w(
        TAG, "Warning: the string resource" +
            " `confirmation_email_recipients` is not defined."
      )
    }

    if (!emailing) {
      Log.w(
        TAG, "Sending confirmation emails is disabled due to the above " +
            "constants not being defined. To resolve this issue, please see the " +
            "instructions in the README."
      )
    }

    runBlocking {
      val keyObject = booleanPreferencesKey("permissionRequestedPreviously")
      permissionRequestedPreviously = applicationContext.prefStore.data
        .map {
          it[keyObject]
        }.firstOrNull() ?: false
    }

    val titleText = findViewById<TextView>(R.id.header)
    var numTitleClicks = 0
    titleText.setOnClickListener {
      numTitleClicks += 1
      if (numTitleClicks == 5) {
        numTitleClicks = 0
        val intent = Intent(this, LoadDataActivity::class.java)
        startActivity(intent)
      }
    }
    titleText.isSoundEffectsEnabled = false
  }

  /**
   * onResume() function from Activity - used when opening the app from multitasking
   */
  override fun onResume() {
    super.onResume()
    Log.d(TAG, "Recording sessions in current sitting: $currentRecordingSessions")
    if (currentRecordingSessions >= MAX_RECORDINGS_IN_SITTING) {
      setContentView(R.layout.end_of_sitting_message)
      return
    }
    setupLoadingUI()
    thread {
      runBlocking {
        username = dataManager.getUsername()
        prompts = dataManager.getPrompts()
        if (username == null || prompts == null) {
          val intent = Intent(applicationContext, LoadDataActivity::class.java)
          startActivity(intent)
        }
        deviceId = dataManager.getDeviceId()
        val numPrompts = prompts?.array?.size
        val promptIndex = prompts?.promptIndex
        dataManager.logToServer(
          "Started Application phoneId=${deviceId} username=${username} promptIndex=${promptIndex} numPrompts=${numPrompts}"
        )

        setupUI()
      }
    }
  }

}<|MERGE_RESOLUTION|>--- conflicted
+++ resolved
@@ -243,15 +243,10 @@
       val tutorialModeText = findViewById<TextView>(R.id.tutorialModeText)
 //      exitTutorialModeButton.visibility = View.GONE
 
-<<<<<<< HEAD
-      val deviceIdBox = findViewById<TextView>(R.id.deviceIdBox)
-      deviceIdBox.text = deviceId!!
-=======
       updateConnectionUi()
 
       val deviceIdBox= findViewById<TextView>(R.id.deviceIdBox)
       deviceIdBox.text = deviceId
->>>>>>> 48ae4464
 
       if (username != null) {
         val usernameBox = findViewById<TextView>(R.id.usernameBox)
