--- conflicted
+++ resolved
@@ -36,26 +36,19 @@
 import android.widget.TextView
 import android.widget.VideoView
 import androidx.annotation.LayoutRes
-<<<<<<< HEAD
 import androidx.constraintlayout.widget.ConstraintLayout
 import androidx.constraintlayout.widget.ConstraintLayout.LayoutParams
 import androidx.constraintlayout.widget.ConstraintSet
 import androidx.fragment.app.Fragment
 import edu.gatech.ccg.recordthesehands.Constants.TABLET_SIZE_THRESHOLD_INCHES
-=======
-import androidx.fragment.app.Fragment
 import androidx.transition.Visibility
->>>>>>> 9596854c
 import edu.gatech.ccg.recordthesehands.upload.Prompt
 import edu.gatech.ccg.recordthesehands.upload.PromptType
 import edu.gatech.ccg.recordthesehands.R
 import java.io.File
-<<<<<<< HEAD
 import kotlin.math.min
 import kotlin.math.sqrt
-=======
 import kotlin.math.roundToInt
->>>>>>> 9596854c
 
 /**
  * This is the little rectangle at the top of the screen that prompts the
@@ -170,7 +163,6 @@
       PromptType.VIDEO -> {
         if (prompt.resourcePath != null) {
           val videoView = view.findViewById<VideoView>(R.id.promptVideo)
-<<<<<<< HEAD
           val videoViewParams = videoView.layoutParams as LayoutParams
 
           // Initialize button for adjusting video size
@@ -233,7 +225,14 @@
 
           disableSplitScreenButton.setOnClickListener {
             resetPromptTypeConstraint()
-            undoSplitScreen(videoView, videoViewParams, currentOrientation, lastDisplayMode, screenWidth, pixelDensity)
+            undoSplitScreen(
+              videoView,
+              videoViewParams,
+              currentOrientation,
+              lastDisplayMode,
+              screenWidth,
+              pixelDensity
+            )
             if (lastDisplayMode == PromptDisplayMode.ORIGINAL) {
               minimizeScreenButton.visibility = View.GONE
               fullScreenButton.visibility = View.VISIBLE
@@ -244,11 +243,10 @@
             }
             splitScreenButton.visibility = View.VISIBLE
             disableSplitScreenButton.visibility = View.GONE
-=======
+          }
 
           // Initialize button for adjusting video size
           val changeScreenSizeButton = view.findViewById<ImageButton>(R.id.changeScreenSizeButton)
-          val splitScreenButton = view.findViewById<ImageButton>(R.id.splitScreenButton)
 
           // Store original video width and height
           val origWidth = videoView.layoutParams.width
@@ -275,7 +273,6 @@
               fullScreen = false
               Log.i(TAG, "Minimizing video to original size")
             }
->>>>>>> 9596854c
           }
 
           videoPromptController = VideoPromptController(
@@ -291,15 +288,11 @@
           )
           videoView.layoutParams = videoViewParams
           videoView.visibility = View.VISIBLE
-<<<<<<< HEAD
           fullScreenButton.visibility = View.VISIBLE
           minimizeScreenButton.visibility = View.GONE
           splitScreenButton.visibility = View.VISIBLE
-=======
           changeScreenSizeButton.visibility = View.VISIBLE
 //          splitScreenButton.visibility = View.VISIBLE
->>>>>>> 9596854c
-        }
       }
     }
     // if (!hasVideo) {
@@ -323,9 +316,10 @@
     //  textView.setAutoSizeTextTypeWithDefaults(TextView.AUTO_SIZE_TEXT_TYPE_NONE)
     //  textView.textSize = 18.0f
     // }
-  }
-
-  private fun setOriginalScreen(
+    }
+  }
+
+  fun setOriginalScreen(
     videoView: VideoView,
     videoViewParams: LayoutParams,
     currentOrientation: Int,
@@ -378,7 +372,7 @@
     videoView.layoutParams = videoViewParams
   }
 
-  private fun setFullScreen(
+  fun setFullScreen(
     videoView: VideoView,
     videoViewParams: LayoutParams,
     currentOrientation: Int
@@ -414,7 +408,7 @@
     videoView.layoutParams = videoViewParams
   }
 
-  private fun setSplitScreen(
+  fun setSplitScreen(
     videoView: VideoView,
     videoViewParams: LayoutParams,
     currentOrientation: Int,
@@ -465,7 +459,7 @@
     videoView.layoutParams = videoViewParams
   }
 
-  private fun undoSplitScreen(
+  fun undoSplitScreen(
     videoView: VideoView,
     videoViewParams: LayoutParams,
     currentOrientation: Int,
@@ -482,7 +476,7 @@
     }
   }
 
-  private fun scalePromptSection(scaleFactor: Float) {
+  fun scalePromptSection(scaleFactor: Float) {
     val promptText = requireView().findViewById<TextView>(R.id.promptText)
     val promptView = requireView().findViewById<View>(R.id.promptView)
 
@@ -537,7 +531,7 @@
     promptView.layoutParams = viewParams
   }
 
-  private fun shiftScreenModifierButtons(shiftDp: Float) {
+  fun shiftScreenModifierButtons(shiftDp: Float) {
     val fullScreenButton = requireView().findViewById<ImageButton>(R.id.fullScreenButton)
     val minimizeScreenButton = requireView().findViewById<ImageButton>(R.id.originalScreenButton)
     val splitScreenButton = requireView().findViewById<ImageButton>(R.id.splitScreenButton)
@@ -563,7 +557,7 @@
     disableSplitScreenButton.layoutParams = disableSplitScreenParam
   }
 
-  private fun resetButtonPositions() {
+  fun resetButtonPositions() {
     val fullScreenButton = requireView().findViewById<ImageButton>(R.id.fullScreenButton)
     val minimizeScreenButton = requireView().findViewById<ImageButton>(R.id.originalScreenButton)
     val splitScreenButton = requireView().findViewById<ImageButton>(R.id.splitScreenButton)
